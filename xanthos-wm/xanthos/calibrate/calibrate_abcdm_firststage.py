import time
import warnings
from datetime import date

import numpy as np
import pandas as pd
import spotpy
from xanthos.runoff.abcd_managed import AbcdManaged

warnings.filterwarnings('ignore')


class Calibrate_runoff:
    def __init__(self,
                 start_year,
                 end_year,
                 pet,
                 precip,
                 tmin,
                 SM,
                 ts_bsn_obs,
                 basin_ids,
                 basin_idx,
                 nmonths,
                 runoff_spinup,
                 calib_algorithm,
                 params_ro,
                 calibration_type,
                 conversion
                 ):

        self.start_yearx = start_year
        self.end_yearx = end_year
        self.SM = SM
        self.pet = pet
        self.precip = precip
        self.tmin = tmin
        self.ts_bsn_obs = ts_bsn_obs
        self.basin_ids = basin_ids
        self.basin_idx = basin_idx
        self.nmonths = nmonths
        self.runoff_spinup = runoff_spinup
        self.calib_algorithm = calib_algorithm
        self.params_ro = params_ro
        self.calibration_type = calibration_type
        self.conversion = conversion
        # Runoff
        self.LB = 1e-4
        self.UB = 1 - self.LB
        self.lbounds = [self.LB, self.LB,   self.LB, self.LB, self.LB]
        self.ubounds = [self.UB, 8 - self.LB, self.UB, self.UB, self.UB]
    # set up parameters

    def parameters(self):
        # parmateres from list created with lhc
        params = self.params_ro
        # automatic parameter selection following the optimization gradient
        # params_order = [0,1,2,3,4]
        # params = [spotpy.parameter.Uniform(self.lbounds[p],
        #                                     self.ubounds[p])
        #                                     for p in params_order]
        return spotpy.parameter.generate(params)

    def simulation(self, pars):
        """ABCD model and mrtm routing model : this function provides
           simulated streamflow"""
        he = AbcdManaged(pars=pars,
                         soil_water_initial=self.SM[self.basin_idx],
                         pet=self.pet[self.basin_idx, :],
                         precip=self.precip[self.basin_idx, :],
                         tmin=self.tmin[self.basin_idx, :],
                         basin_ids=self.basin_ids[self.basin_idx],
                         process_steps=self.nmonths,
                         spinup_steps=self.runoff_spinup,
                         method="dist")
        he.emulate()

        # self.rsim =  np.nansum(he.rsim * self.conversion, 1)
        if self.calibration_type == -1:
            self.rsim = np.nansum(he.rsim * self.conversion, 1)
        elif self.calibration_type == 1:
            self.rsim = timeseries_coverter(np.nanmean(he.rsim, 1),
                                            start_yr=self.start_yearx,
                                            ending_yr=self.end_yearx)[0:20]

        return self.rsim

    # @staticmethod

    def objectivefunction(self, simulation, evaluation):
        """Calculates Model Performance.
        Objective function to be minimized (if sceua /NSGAII is used) and
        maximized (all others)
        """
        # sceua requires minimization which will result in a negative KGE
        if (
            (self.calib_algorithm == 'sceua') |
            (self.calib_algorithm == 'NSGAII')
             ):
            multiplier = -1
        else:
            multiplier = 1
        obj1 = spotpy.objectivefunctions.kge(evaluation,
                                             simulation) * multiplier

        return obj1

    def evaluation(self):
        """observed streamflow data"""
        if self.calibration_type == -1:
            self.eval_obs_data = self.ts_bsn_obs
        elif self.calibration_type == 1:
            self.eval_obs_data = timeseries_coverter(
                                    self.ts_bsn_obs,
                                    start_yr=self.start_yearx,
                                    ending_yr=self.start_yearx +
                                    (len(self.ts_bsn_obs)/12)-1)

        return self.eval_obs_data

    def save(self, objectivefunctions, parameter, simulations):
        line = str(
                 objectivefunctions) + ',' + str(
                    parameter).strip('[]') + ',' + str(
                        simulations).strip('[]') + '\n'
        self.database.write(line)

# calibration set up


def calibrate_basin(start_year,
                    end_year,
                    pet,
                    precip,
                    tmin,
                    SM,
                    ts_bsn_obs,
                    basin_ids,
                    basin_idx,
                    nmonths,
                    runoff_spinup,
                    repetitions,
                    calib_algorithm,
                    dbname_dir,
                    params_runoff,
                    calibration_type,
                    conversion):
    runoff_model_spot_setup = Calibrate_runoff(start_year,
                                               end_year,
                                               pet,
                                               precip,
                                               tmin,
                                               SM,
                                               ts_bsn_obs,
                                               basin_ids,
                                               basin_idx,
                                               nmonths,
                                               runoff_spinup,
                                               calib_algorithm,
                                               params_runoff,
                                               calibration_type,
                                               conversion
                                               )
    # parallel ='seq' # Runs everthing in sequential mode
    np.random.seed(2000)  # Makes the results reproduceable
    # skip_duplicates = True
    name_ext = calib_algorithm + '_Runoff_ObjF_annualKGE'
    if calibration_type == -1:
        name_ext = calib_algorithm + '_Runoff_ObjF_monthlyKGE'

    if calib_algorithm == 'sceua':
        sampler = spotpy.algorithms.sceua(runoff_model_spot_setup,
                                          dbname=dbname_dir + name_ext,
                                          dbformat="csv",
                                          dbappend=False,
<<<<<<< HEAD
                                          save_sim=False)  # ,parallel='mpi')
        sampler.sample(repetitions, ngs=500,
                       kstop=500, peps=1e-1, pcento=1e-1)
=======
                                          save_sim=False, parallel='mpi')
        sampler.sample(repetitions)

>>>>>>> 79d002c4
    elif calib_algorithm == 'NSGAII':
        n_pop = 10
        repetitions_nsgaii = int(repetitions / n_pop)
        sampler = spotpy.algorithms.NSGAII(runoff_model_spot_setup,
                                           dbname=dbname_dir + name_ext,
                                           dbformat="csv",
                                           dbappend=False,
                                           save_sim=False, parallel='mpi')
        sampler.sample(repetitions_nsgaii, n_obj=1, n_pop=n_pop)

    elif calib_algorithm == 'mcmc':
        sampler = spotpy.algorithms.mcmc(runoff_model_spot_setup,
                                         dbname=dbname_dir + name_ext,
                                         dbformat="csv",
                                         dbappend=False,
                                         save_sim=False, parallel='mpi')
        sampler.sample(repetitions)

    elif calib_algorithm == 'demcz':
        sampler = spotpy.algorithms.demcz(runoff_model_spot_setup,
                                          dbname_dir + name_ext,
                                          dbformat="csv",
                                          dbappend=False,
                                          save_sim=False, parallel='mpi')
        sampler.sample(repetitions)

    elif calib_algorithm == 'dream':
        sampler = spotpy.algorithms.dream(runoff_model_spot_setup,
                                          dbname=dbname_dir + name_ext,
                                          dbformat="csv",
                                          dbappend=False,
                                          save_sim=False, parallel='mpi')
        sampler.sample(repetitions)
    elif calib_algorithm == 'abc':
        sampler = spotpy.algorithms.abc(runoff_model_spot_setup,
                                        dbname=dbname_dir + name_ext,
                                        dbformat="csv",
                                        dbappend=False,
                                        save_sim=False, parallel='mpi')
        sampler.sample(repetitions)

    # re-read the output file
    time.sleep(30)
    results = pd.read_csv(dbname_dir + name_ext + '.csv').dropna(axis=0)
    # sort parameter sets based on the objective function
    results_sorted = results.sort_values(by='like1',
                                         ascending=True).reset_index(drop=True)
    results_sorted_unique = results_sorted[
                                          ['para', 'parb',
                                           'parc',	'pard',	'parm']
                                          ].drop_duplicates()
    # select the top 100 parameter set
    ro_params_selected = np.array(results_sorted_unique.loc[0:100])

    return ro_params_selected

# converts monthly to annual


def timeseries_coverter(data_array, start_yr, ending_yr):
    sdate = date(int(start_yr), 1, 1)
    edate = date(int(ending_yr), 12, 31)
    data_ts = pd.DataFrame(data_array)
    data_ts.index = pd.date_range(start=sdate, end=edate, freq='M')
    mean_annual_data = np.squeeze(np.array(data_ts.resample('A').sum()))
    return mean_annual_data<|MERGE_RESOLUTION|>--- conflicted
+++ resolved
@@ -173,15 +173,9 @@
                                           dbname=dbname_dir + name_ext,
                                           dbformat="csv",
                                           dbappend=False,
-<<<<<<< HEAD
                                           save_sim=False)  # ,parallel='mpi')
         sampler.sample(repetitions, ngs=500,
                        kstop=500, peps=1e-1, pcento=1e-1)
-=======
-                                          save_sim=False, parallel='mpi')
-        sampler.sample(repetitions)
-
->>>>>>> 79d002c4
     elif calib_algorithm == 'NSGAII':
         n_pop = 10
         repetitions_nsgaii = int(repetitions / n_pop)
